(ns eftest.runner
  "Functions to run tests written with clojure.test or compatible libraries."
  (:require [clojure.java.io :as io]
            [clojure.test :as test]
            [clojure.tools.namespace.find :as find]
            [eftest.report :as report]
            [eftest.report.progress :as progress]))

(defmethod test/report :begin-test-run [_])

(defn- synchronize [f]
  (let [lock (Object.)] (fn [x] (locking lock (f x)))))

(defn- synchronized? [v]
  (-> v meta :eftest/synchronized true?))

(defn- test-vars [ns vars opts]
  (let [once-fixtures (-> ns meta ::test/once-fixtures test/join-fixtures)
        each-fixtures (-> ns meta ::test/each-fixtures test/join-fixtures)
        report        (synchronize test/report)
        test-var      (fn [v] (binding [test/report report] (test/test-var v)))]
    (once-fixtures
     (fn []
       (if (:multithread? opts true)
         (let [test (bound-fn [v] (each-fixtures #(test-var v)))]
           (dorun (->> vars (filter synchronized?) (map test)))
           (dorun (->> vars (remove synchronized?) (pmap test))))
         (doseq [v vars] (each-fixtures #(test-var v))))))))

(defn- test-ns [ns vars opts]
  (let [ns (the-ns ns)]
    (binding [test/*report-counters* (ref test/*initial-report-counters*)]
      (test/do-report {:type :begin-test-ns, :ns ns})
      (test-vars ns vars opts)
      (test/do-report {:type :end-test-ns, :ns ns})
      @test/*report-counters*)))

(defn- test-all [vars opts]
  (->> (group-by (comp :ns meta) vars)
       (map (fn [[ns vars]] (test-ns ns vars opts)))
       (apply merge-with +)))

(defn- require-namespaces-in-dir [dir]
  (map (fn [ns] (require ns) (find-ns ns)) (find/find-namespaces-in-dir dir)))

(defn- find-tests-in-namespace [ns]
  (->> ns ns-interns vals (filter (comp :test meta))))

(defn- find-tests-in-dir [dir]
  (mapcat find-tests-in-namespace (require-namespaces-in-dir dir)))

(defmulti find-tests
  "Find test vars specified by a source. The source may be a var, symbol
  namespace or directory path, or a collection of any of the previous types."
  {:arglists '([source])}
  type)

(defmethod find-tests clojure.lang.IPersistentCollection [coll]
  (mapcat find-tests coll))

(defmethod find-tests clojure.lang.Namespace [ns]
  (find-tests-in-namespace ns))

(defmethod find-tests clojure.lang.Symbol [sym]
  (if (namespace sym) (find-tests (find-var sym)) (find-tests-in-namespace sym)))

(defmethod find-tests clojure.lang.Var [var]
  (if (-> var meta :test) (list var)))

(defmethod find-tests java.io.File [dir]
  (find-tests-in-dir dir))

(defmethod find-tests java.lang.String [dir]
  (find-tests-in-dir (io/file dir)))

(defn run-tests
  "Run the supplied test vars. Accepts the following options:

    :multithread? - true if the tests should run in multiple threads
                    (defaults to true)
    :report       - the test reporting function to use
                    (defaults to eftest.report.progress/report)"
  ([vars] (run-tests vars {}))
  ([vars opts]
   (let [start-time (System/nanoTime)]
     (if (empty? vars)
       (do
         (println "No tests found.")
         test/*initial-report-counters*)
       (binding [report/*context* (atom {})
                 test/report      (:report opts progress/report)]
         (test/do-report {:type :begin-test-run, :count (count vars)})
         (let [counters (test-all vars opts)
<<<<<<< HEAD
               duration (- (System/currentTimeMillis) start-time)
               summary (assoc counters :type :summary, :duration duration)]
           (test/do-report summary)
           summary))))))
=======
               duration (/ (- (System/nanoTime) start-time) 1e6)]
           (test/do-report (assoc counters :type :summary, :duration duration))))))))
>>>>>>> 26bf13ae
<|MERGE_RESOLUTION|>--- conflicted
+++ resolved
@@ -91,12 +91,7 @@
                  test/report      (:report opts progress/report)]
          (test/do-report {:type :begin-test-run, :count (count vars)})
          (let [counters (test-all vars opts)
-<<<<<<< HEAD
-               duration (- (System/currentTimeMillis) start-time)
-               summary (assoc counters :type :summary, :duration duration)]
+               duration (/ (- (System/nanoTime) start-time) 1e6)
+               summary  (assoc counters :type :summary, :duration duration)]
            (test/do-report summary)
-           summary))))))
-=======
-               duration (/ (- (System/nanoTime) start-time) 1e6)]
-           (test/do-report (assoc counters :type :summary, :duration duration))))))))
->>>>>>> 26bf13ae
+           summary))))))